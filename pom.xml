<?xml version="1.0" encoding="UTF-8"?>
<!--
Copyright 2014 Google Inc. All Rights Reserved.

Licensed under the Apache License, Version 2.0 (the "License");
you may not use this file except in compliance with the License.
You may obtain a copy of the License at

    http://www.apache.org/licenses/LICENSE-2.0

Unless required by applicable law or agreed to in writing, software
distributed under the License is distributed on an "AS IS" BASIS,
WITHOUT WARRANTIES OR CONDITIONS OF ANY KIND, either express or implied.
See the License for the specific language governing permissions and
limitations under the License.
-->
<project xmlns="http://maven.apache.org/POM/4.0.0" xmlns:xsi="http://www.w3.org/2001/XMLSchema-instance" xsi:schemaLocation="http://maven.apache.org/POM/4.0.0 http://maven.apache.org/xsd/maven-4.0.0.xsd">
    <modelVersion>4.0.0</modelVersion>

    <groupId>com.google.cloud.bigtable</groupId>
    <artifactId>bigtable-client</artifactId>
    <version>0.1.9-SNAPSHOT</version>
    <packaging>pom</packaging>
    <name>${project.groupId}:${project.artifactId}</name>
    <url>https://cloud.google.com/bigtable/</url>
    <description>
        This is a client to access Cloud Bigtable (https://cloud.google.com/bigtable/) via the HBase APIs.

        There are a handful of modules in this project.  The bigtable-hbase-x.x projects are intendned to be the projects which users interact with.  The x.x versions in the bigtable-hbase-x.x projects represent the hbase major and minor versions which the project supports.  For example, bigtable-hbase-1.0 will integrate with all hbase 1.0.x releases and bigtable-hbase-1.1 will integrate with all hbase 1.1.* releases.

        The bigtable-protos, bigtable-grpc-interface and bigtable-hbase modules are meant to be used as components of bigtable-hbase-x.x.  Those submodules may be usedful outside of the bigtable-hbase-x.x projects, but have not been thoroughly tested in other scenarios.
    </description>

    <licenses>
        <license>
            <name>The Apache License, Version 2.0</name>
            <url>http://www.apache.org/licenses/LICENSE-2.0.txt</url>
        </license>
    </licenses>

    <modules>
        <module>bigtable-protos</module>
        <module>bigtable-grpc-interface</module>
        <module>bigtable-hbase</module>
        <module>bigtable-hbase-1.0</module>
        <module>bigtable-hbase-1.1</module>
        <module>bigtable-hbase-integration-tests</module>
    </modules>

    <properties>
        <project.build.sourceEncoding>UTF-8</project.build.sourceEncoding>
        <compileSource>1.7</compileSource>
        <!-- dependency versions -->
        <hbase.version>1.0.1</hbase.version>
        <hadoop.version>2.4.1</hadoop.version>
        <compat.module>hbase-hadoop2-compat</compat.module>
        <junit.version>4.11</junit.version>
        <mockito.version>1.9.5</mockito.version>
        <protobuff-java.version>3.0.0-alpha-2</protobuff-java.version>
        <grpc.version>0.7.1</grpc.version>
        <google.api.client.version>1.19.0</google.api.client.version>
        <!-- For Netty HTTP2/TLS negotiation -->
        <alpn.version>7.0.0.v20140317</alpn.version>
        <netty.version>4.1.0.Beta5</netty.version>

        <!-- Values for integration testing. Set these in ~/.m2/settings.xml or
             via command-line -D flags. -->
        <google.bigtable.auth.service.account.email />
        <google.bigtable.auth.service.account.keyfile />
        <google.bigtable.cluster.name>cluster</google.bigtable.cluster.name>
        <google.bigtable.zone.name>us-central1-b</google.bigtable.zone.name>
        <google.bigtable.endpoint.host>bigtable.googleapis.com</google.bigtable.endpoint.host>
        <google.bigtable.admin.endpoint.host>bigtabletableadmin.googleapis.com</google.bigtable.admin.endpoint.host>
        <google.bigtable.cluster.admin.endpoint.host>bigtableclusteradmin.googleapis.com</google.bigtable.cluster.admin.endpoint.host>
        <google.bigtable.call.report.directory>target/call_reports</google.bigtable.call.report.directory>
        <!-- This is false for unit tests, and overriden to be true in
             bigtable-hbase-integration-tests/pom.xml -->
        <google.bigtable.auth.service.account.enable>false</google.bigtable.auth.service.account.enable>
    </properties>

    <distributionManagement>
        <snapshotRepository>
            <id>ossrh</id>
            <url>https://oss.sonatype.org/content/repositories/snapshots</url>
        </snapshotRepository>
    </distributionManagement>

    <repositories>
        <repository>
            <id>Apache Snapshots Repository</id>
            <url>https://repository.apache.org/content/repositories/snapshots/</url>
        </repository>
        <repository>
            <id>Sonatype Snapshots Repository</id>
            <url>https://oss.sonatype.org/content/repositories/snapshots/</url>
        </repository>
    </repositories>

    <dependencyManagement>
        <dependencies>
            <dependency>
                <groupId>commons-cli</groupId>
                <artifactId>commons-cli</artifactId>
                <version>1.2</version>
            </dependency>

            <dependency>
                <groupId>commons-lang</groupId>
                <artifactId>commons-lang</artifactId>
                <version>2.6</version>
                <scope>test</scope>
            </dependency>

            <dependency>
                <groupId>javax.validation</groupId>
                <artifactId>validation-api</artifactId>
                <version>1.0.0.GA</version>
            </dependency>

            <dependency>
                <groupId>junit</groupId>
                <artifactId>junit</artifactId>
                <version>${junit.version}</version>
                <scope>test</scope>
            </dependency>

            <dependency>
                <groupId>org.mockito</groupId>
                <artifactId>mockito-core</artifactId>
                <version>${mockito.version}</version>
                <scope>test</scope>
            </dependency>

            <dependency>
                <groupId>org.mortbay.jetty.alpn</groupId>
                <artifactId>alpn-boot</artifactId>
                <version>${alpn.version}</version>
            </dependency>

            <!-- OAuth token acquisition dependencies -->
            <dependency>
                <groupId>com.google.api-client</groupId>
                <artifactId>google-api-client-jackson2</artifactId>
                <version>${google.api.client.version}</version>
                <exclusions>
                    <exclusion>
                        <groupId>com.google.guava</groupId>
                        <artifactId>guava-jdk5</artifactId>
                    </exclusion>
                </exclusions>
            </dependency>
            <dependency>
                <groupId>com.google.api-client</groupId>
                <artifactId>google-api-client-java6</artifactId>
                <version>${google.api.client.version}</version>
                <exclusions>
                    <exclusion>
                        <groupId>com.google.guava</groupId>
                        <artifactId>guava-jdk5</artifactId>
                    </exclusion>
                </exclusions>
            </dependency>
            <dependency>
                <groupId>com.google.oauth-client</groupId>
                <artifactId>google-oauth-client</artifactId>
                <version>${google.api.client.version}</version>
            </dependency>
            <dependency>
                <groupId>com.google.oauth-client</groupId>
                <artifactId>google-oauth-client-java6</artifactId>
                <version>${google.api.client.version}</version>
            </dependency>

            <!-- Hadoop dependencies -->
            <dependency>
                <groupId>org.apache.hadoop</groupId>
                <artifactId>hadoop-common</artifactId>
                <version>${hadoop.version}</version>
                <scope>provided</scope>
                <exclusions>
                    <exclusion>
                        <groupId>com.google.guava</groupId>
                        <artifactId>guava</artifactId>
                    </exclusion>
                </exclusions>
            </dependency>
            <dependency>
                <groupId>org.apache.hadoop</groupId>
                <artifactId>hadoop-common</artifactId>
                <version>${hadoop.version}</version>
                <type>test-jar</type>
                <scope>test</scope>
                <exclusions>
                    <exclusion>
                        <groupId>com.google.guava</groupId>
                        <artifactId>guava</artifactId>
                    </exclusion>
                </exclusions>
            </dependency>
            <dependency>
                <groupId>org.apache.hadoop</groupId>
                <artifactId>hadoop-mapreduce-client-app</artifactId>
                <version>${hadoop.version}</version>
                <scope>provided</scope>
            </dependency>
            <dependency>
                <groupId>org.apache.hadoop</groupId>
                <artifactId>hadoop-minicluster</artifactId>
                <version>${hadoop.version}</version>
                <scope>test</scope>
                <exclusions>
                    <exclusion>
                        <groupId>com.google.protobuf</groupId>
                        <artifactId>protobuf-java</artifactId>
                    </exclusion>
                    <exclusion>
                        <groupId>io.netty</groupId>
                        <artifactId>netty</artifactId>
                    </exclusion>
                    <exclusion>
                        <groupId>com.google.guava</groupId>
                        <artifactId>guava</artifactId>
                    </exclusion>
                </exclusions>
            </dependency>
            <dependency>
                <groupId>org.apache.hadoop</groupId>
                <artifactId>hadoop-annotations</artifactId>
                <version>${hadoop.version}</version>
                <scope>provided</scope>
            </dependency>
            <dependency>
                <groupId>org.apache.hadoop</groupId>
                <artifactId>hadoop-yarn-api</artifactId>
                <version>${hadoop.version}</version>
                <scope>provided</scope>
                <exclusions>
                    <exclusion>
                        <groupId>com.google.protobuf</groupId>
                        <artifactId>protobuf-java</artifactId>
                    </exclusion>
                </exclusions>
            </dependency>
            <dependency>
                <groupId>org.apache.hadoop</groupId>
                <artifactId>hadoop-client</artifactId>
                <version>${hadoop.version}</version>
                <scope>provided</scope>
            </dependency>

            <!-- HBase dependencies -->
            <dependency>
                <groupId>org.apache.hbase</groupId>
                <artifactId>hbase-common</artifactId>
                <version>${hbase.version}</version>
                <scope>provided</scope>
                <exclusions>
                    <exclusion>
                        <groupId>com.google.guava</groupId>
                        <artifactId>guava</artifactId>
                    </exclusion>
                </exclusions>
            </dependency>
            <dependency>
                <groupId>org.apache.hbase</groupId>
                <artifactId>hbase-common</artifactId>
                <version>${hbase.version}</version>
                <type>test-jar</type>
                <scope>test</scope>
                <exclusions>
                    <exclusion>
                        <groupId>com.google.guava</groupId>
                        <artifactId>guava</artifactId>
                    </exclusion>
                </exclusions>
            </dependency>
            <dependency>
                <groupId>org.apache.hbase</groupId>
                <artifactId>hbase-protocol</artifactId>
                <version>${hbase.version}</version>
            </dependency>
            <dependency>
                <groupId>org.apache.hadoop</groupId>
                <artifactId>hadoop-mapreduce-client-core</artifactId>
                <version>${hadoop.version}</version>
                <exclusions>
                    <exclusion>
                        <groupId>io.netty</groupId>
                        <artifactId>netty-all</artifactId>
                    </exclusion>
                </exclusions>
            </dependency>
            <dependency>
                <groupId>org.apache.hbase</groupId>
                <artifactId>hbase-client</artifactId>
                <version>${hbase.version}</version>
                <exclusions>
                    <exclusion>
                        <groupId>com.google.protobuf</groupId>
                        <artifactId>protobuf-java</artifactId>
                    </exclusion>
                    <exclusion>
                        <groupId>io.netty</groupId>
                        <artifactId>netty-all</artifactId>
                    </exclusion>
                </exclusions>
            </dependency>
            <dependency>
                <groupId>org.apache.hbase</groupId>
                <artifactId>hbase-server</artifactId>
                <version>${hbase.version}</version>
                <exclusions>
                    <exclusion>
<<<<<<< HEAD
                        <groupId>com.google.guava</groupId>
                        <artifactId>guava</artifactId>
=======
                        <groupId>io.netty</groupId>
                        <artifactId>netty-all</artifactId>
>>>>>>> a7799b7e
                    </exclusion>
                </exclusions>
            </dependency>
            <dependency>
                <groupId>org.apache.hbase</groupId>
                <artifactId>hbase-server</artifactId>
                <version>${hbase.version}</version>
                <type>test-jar</type>
                <scope>test</scope>
                <exclusions>
                    <exclusion>
<<<<<<< HEAD
                        <groupId>com.google.guava</groupId>
                        <artifactId>guava</artifactId>
=======
                        <groupId>io.netty</groupId>
                        <artifactId>netty-all</artifactId>
>>>>>>> a7799b7e
                    </exclusion>
                </exclusions>
            </dependency>
            <dependency>
                <groupId>org.apache.hbase</groupId>
                <artifactId>hbase-hadoop-compat</artifactId>
                <version>${hbase.version}</version>
                <scope>test</scope>
            </dependency>
            <dependency>
                <groupId>org.apache.hbase</groupId>
                <artifactId>hbase-hadoop-compat</artifactId>
                <version>${hbase.version}</version>
                <type>test-jar</type>
                <scope>test</scope>
            </dependency>
            <dependency>
                <groupId>org.apache.hbase</groupId>
                <artifactId>${compat.module}</artifactId>
                <version>${hbase.version}</version>
                <type>test-jar</type>
                <scope>test</scope>
                <exclusions>
                    <exclusion>
                        <groupId>com.google.guava</groupId>
                        <artifactId>guava</artifactId>
                    </exclusion>
                </exclusions>
            </dependency>
        </dependencies>
    </dependencyManagement>

    <scm>
        <connection>scm:git:https://github.com/GoogleCloudPlatform/cloud-bigtable-client.git</connection>
        <url>scm:git:https://github.com/GoogleCloudPlatform/cloud-bigtable-client.git</url>
        <developerConnection>scm:git:https://github.com/GoogleCloudPlatform/cloud-bigtable-client.git</developerConnection>
        <tag>HEAD</tag>
    </scm>

    <developers>
       <developer>
         <organization>Google</organization>
         <organizationUrl>http://www.google.com</organizationUrl>
       </developer>
    </developers>

    <issueManagement>
        <system>GitHub Issues</system>
        <url>https://github.com/GoogleCloudPlatform/cloud-bigtable-client/issues</url>
    </issueManagement>

    <build>
        <testResources>
            <testResource>
                <directory>src/test/resources</directory>
                <!-- enable system property substitution. -->
                <filtering>true</filtering>
            </testResource>
        </testResources>
        <pluginManagement>
            <plugins>
                <plugin>
                    <artifactId>maven-compiler-plugin</artifactId>
                    <version>2.5.1</version>
                    <configuration>
                        <source>${compileSource}</source>
                        <target>${compileSource}</target>
                        <showWarnings>true</showWarnings>
                        <showDeprecation>false</showDeprecation>
                        <compilerArgument>-Xlint:-options</compilerArgument>
                    </configuration>
                </plugin>
                <plugin>
                    <groupId>org.apache.maven.plugins</groupId>
                    <artifactId>maven-surefire-plugin</artifactId>
                    <version>2.17</version>
                </plugin>
                <plugin>
                    <groupId>org.apache.maven.plugins</groupId>
                    <artifactId>maven-release-plugin</artifactId>
                    <version>2.5.1</version>
                </plugin>
                <plugin>
                    <groupId>org.apache.maven.plugins</groupId>
                    <artifactId>maven-jar-plugin</artifactId>
                    <version>2.6</version>
                </plugin>
                <plugin>
                    <groupId>org.apache.maven.plugins</groupId>
                    <artifactId>maven-shade-plugin</artifactId>
                    <version>2.3</version>
                </plugin>
            </plugins>
        </pluginManagement>
    </build>
    <profiles>
        <profile>
            <id>release</id>
            <build>
                <plugins>
                    <plugin>
                        <groupId>org.apache.maven.plugins</groupId>
                        <artifactId>maven-source-plugin</artifactId>
                        <executions>
                            <execution>
                                <id>attach-sources</id>
                                <goals>
                                    <goal>jar</goal>
                                </goals>
                            </execution>
                        </executions>
                    </plugin>
                    <plugin>
                        <groupId>org.apache.maven.plugins</groupId>
                        <artifactId>maven-javadoc-plugin</artifactId>
                        <executions>
                            <execution>
                                <id>attach-javadocs</id>
                                <goals>
                                    <goal>jar</goal>
                                </goals>
                            </execution>
                        </executions>
                    </plugin>
                    <plugin>
                        <groupId>org.sonatype.plugins</groupId>
                        <artifactId>nexus-staging-maven-plugin</artifactId>
                        <version>1.6.3</version>
                        <extensions>true</extensions>
                        <configuration>
                            <serverId>ossrh</serverId>
                            <nexusUrl>https://oss.sonatype.org/</nexusUrl>
                            <autoReleaseAfterClose>false</autoReleaseAfterClose>
                        </configuration>
                    </plugin>
                    <plugin>
                        <groupId>org.apache.maven.plugins</groupId>
                        <artifactId>maven-gpg-plugin</artifactId>
                        <version>1.5</version>
                        <executions>
                            <execution>
                                <id>sign-artifacts</id>
                                <phase>verify</phase>
                                <goals>
                                <goal>sign</goal>
                            </goals>
                        </execution>
                        </executions>
                    </plugin>
                </plugins>
            </build>
        </profile>
    </profiles>
</project><|MERGE_RESOLUTION|>--- conflicted
+++ resolved
@@ -311,13 +311,12 @@
                 <version>${hbase.version}</version>
                 <exclusions>
                     <exclusion>
-<<<<<<< HEAD
-                        <groupId>com.google.guava</groupId>
-                        <artifactId>guava</artifactId>
-=======
+                        <groupId>com.google.guava</groupId>
+                        <artifactId>guava</artifactId>
+                    </exclusion>
+                    <exclusion>
                         <groupId>io.netty</groupId>
                         <artifactId>netty-all</artifactId>
->>>>>>> a7799b7e
                     </exclusion>
                 </exclusions>
             </dependency>
@@ -329,13 +328,12 @@
                 <scope>test</scope>
                 <exclusions>
                     <exclusion>
-<<<<<<< HEAD
-                        <groupId>com.google.guava</groupId>
-                        <artifactId>guava</artifactId>
-=======
+                        <groupId>com.google.guava</groupId>
+                        <artifactId>guava</artifactId>
+                    <exclusion>
+                    </exclusion>
                         <groupId>io.netty</groupId>
                         <artifactId>netty-all</artifactId>
->>>>>>> a7799b7e
                     </exclusion>
                 </exclusions>
             </dependency>
